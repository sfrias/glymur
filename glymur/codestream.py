--- conflicted
+++ resolved
@@ -5,7 +5,6 @@
 """
 # pylint: disable=C0302,R0902,R0903,R0913
 
-from itertools import takewhile
 import math
 import struct
 import sys
@@ -112,14 +111,11 @@
                 warnings.warn(msg.format(len(read_buffer)))
                 break
 
-<<<<<<< HEAD
-=======
             if marker_id == 0xff90 and header_only:
                 # Start-of-tile (SOT) means that we are out of the main header
                 # and there is no need to go further.
                 break
 
->>>>>>> 0a81c88c
             try:
                 segment = self._process_marker_segment(fptr, marker_id)
             except Exception as error:
@@ -144,15 +140,6 @@
 
                 fptr.seek(self._tile_offset[-1] + self._tile_length[-1])
 
-<<<<<<< HEAD
-        if header_only:
-            # start-of-tile (SOT) means we are out of the main header.
-            # No need to go any further.
-            gen = takewhile(lambda s:  s.marker_id != 'SOT', self.segment)
-            self.segment = list(gen)
-
-=======
->>>>>>> 0a81c88c
 
     def _process_marker_segment(self, fptr, marker_id):
         """Process and return a segment from the codestream.
