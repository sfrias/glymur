--- conflicted
+++ resolved
@@ -64,13 +64,8 @@
     if path is not None:
         return load_library_handle(libname, path)
 
-<<<<<<< HEAD
-    # Attempt to locate in the usual location in Anaconda.
-    if 'Anaconda' in sys.version:
-=======
     if 'Anaconda' in sys.version or 'Continuum Analytics, Inc.' in sys.version:
         # If Anaconda, then openjpeg may have been installed via conda.
->>>>>>> 4bd3403a
         if platform.system() == 'Linux':
             suffix = '.so'
             basedir = os.path.dirname(os.path.dirname(sys.executable))
@@ -87,20 +82,10 @@
         if os.path.exists(lib):
             path = lib
 
-<<<<<<< HEAD
-    # No location specified by the configuration file, must look for it
-    # elsewhere.  Here we attempt to locate it in the usual system-dependent
-    # locations.  This works in Anaconda/windows, but not Anaconda/{mac,linux}.
-    if path is None:
-        path = find_library(libname)
-
-    # Last gasp.
-=======
     if path is None:
         # Can ctypes find it in the default system locations?
         path = find_library(libname)
 
->>>>>>> 4bd3403a
     if path is None:
         if platform.system() == 'Darwin':
             # OpenJPEG may have been installed via MacPorts
