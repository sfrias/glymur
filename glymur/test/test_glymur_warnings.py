"""
Test suite for warnings issued by glymur.
"""
import imp
from io import BytesIO
import os
import struct
import sys
import tempfile
import unittest
import warnings
import numpy as np
<<<<<<< HEAD
=======

if sys.hexversion <= 0x03030000:
    from mock import patch
else:
    from unittest.mock import patch

import numpy as np
>>>>>>> fe46e720

from glymur import Jp2k
import glymur
from glymur.jp2k import InvalidJP2ColourspaceMethodWarning
from glymur.jp2box import InvalidColourspaceMethod
from glymur.core import COLOR, RED, GREEN, BLUE
<<<<<<< HEAD

from .fixtures import WINDOWS_TMP_FILE_MSG

if sys.hexversion <= 0x03030000:
    from mock import patch
else:
    from unittest.mock import patch

=======

from .fixtures import WINDOWS_TMP_FILE_MSG

if sys.hexversion <= 0x03030000:
    from mock import patch
else:
    from unittest.mock import patch

from .fixtures import (WARNING_INFRASTRUCTURE_ISSUE,
                       WARNING_INFRASTRUCTURE_MSG,
                       WINDOWS_TMP_FILE_MSG)
>>>>>>> fe46e720

@unittest.skipIf(sys.hexversion < 0x03000000, 'Do not bother on python2')
class TestSuite(unittest.TestCase):

    def setUp(self):
        self.jp2file = glymur.data.nemo()
        self.j2kfile = glymur.data.goodstuff()
        self.jpxfile = glymur.data.jpxfile()

    def tearDown(self):
        warnings.resetwarnings()

    def test_unrecognized_marker(self):
        """
        EOC marker is not retrieved because there is an unrecognized marker

        Original file tested was input/nonregression/illegalcolortransform.j2k
        """
        exp_warning = glymur.codestream.UnrecognizedMarkerWarning
        with tempfile.NamedTemporaryFile(suffix='.j2k') as tfile:
            with open(self.j2kfile, 'rb') as ifile:
                # Everything up until the SOT marker.
                read_buffer = ifile.read(98)
                tfile.write(read_buffer)

                # Write the bad marker 0xd900
                read_buffer = struct.pack('>H', 0xd900)
                tfile.write(read_buffer)

                # Get the rest of the input file.
                read_buffer = ifile.read()
                tfile.write(read_buffer)
                tfile.flush()

            exp_warning = glymur.codestream.UnrecognizedMarkerWarning
            if sys.hexversion < 0x03000000:
                with warnings.catch_warnings(record=True) as w:
                    c = Jp2k(tfile.name).get_codestream(header_only=False)
                assert issubclass(w[-1].category, exp_warning)
            else:
                with self.assertWarns(exp_warning):
                    c = Jp2k(tfile.name).get_codestream(header_only=False)

        # Verify that the last segment returned in the codestream is SOT,
        # not EOC.  It was after SOT that the invalid marker was inserted.
        self.assertEqual(c.segment[-1].marker_id, 'SOT')

    def test_unrecoverable_xml(self):
        """
        Bad byte sequence in XML that cannot be parsed.

        Original test file was
        26ccf3651020967f7778238ef5af08af.SIGFPE.d25.527.jp2
        """
        fptr = BytesIO()

        payload = b'\xees'
        fptr.write(payload)
        fptr.seek(0)

        exp_warning = glymur.jp2box.UnrecoverableXMLWarning
        if sys.hexversion < 0x03000000:
            pass
            with warnings.catch_warnings(record=True) as w:
                box = glymur.jp2box.XMLBox.parse(fptr, 0, 8 + len(payload))
            assert issubclass(w[-1].category, exp_warning)
        else:
            with self.assertWarns(exp_warning):
                box = glymur.jp2box.XMLBox.parse(fptr, 0, 8 + len(payload))

        self.assertIsNone(box.xml)

    def test_bom(self):
        """
        Byte order markers are illegal in UTF-8.  Issue 185

        Original test file was input/nonregression/issue171.jp2
        """
        fptr = BytesIO()

        s = "<?xpacket begin='\ufeff' id='W5M0MpCehiHzreSzNTczkc9d'?>"
        s += "<stuff>goes here</stuff>"
        s += "<?xpacket end='w'?>"
        data = s.encode('utf-8')
        fptr.write(data)
        fptr.seek(0)

        exp_warning = glymur.jp2box.ByteOrderMarkerWarning
        if sys.hexversion < 0x03000000:
            pass
            # with warnings.catch_warnings(record=True) as w:
            #     glymur.jp2box.XMLBox.parse(fptr, 0, 8 + len(data))
            # assert issubclass(w[-1].category, exp_warning)
        else:
            with self.assertWarns(exp_warning):
                glymur.jp2box.XMLBox.parse(fptr, 0, 8 + len(data))

    @unittest.skipIf(os.name == "nt", "Temporary file issue on window.")
    def test_unknown_marker_segment(self):
        """
        Should warn for an unknown marker.

        Let's inject a marker segment whose marker does not appear to
        be valid.  We still parse the file, but warn about the offending
        marker.
        """
        with tempfile.NamedTemporaryFile(suffix='.j2k') as tfile:
            with open(self.j2kfile, 'rb') as ifile:
                # Everything up until the first QCD marker.
                read_buffer = ifile.read(65)
                tfile.write(read_buffer)

                # Write the new marker segment, 0xff79 = 65401
                read_buffer = struct.pack('>HHB', int(65401), int(3), int(0))
                tfile.write(read_buffer)

                # Get the rest of the input file.
                read_buffer = ifile.read()
                tfile.write(read_buffer)
                tfile.flush()

            exp_warning = glymur.codestream.UnrecognizedMarkerWarning
            if sys.hexversion < 0x03000000:
                with warnings.catch_warnings(record=True) as w:
                    Jp2k(tfile.name).get_codestream()
                assert issubclass(w[-1].category, exp_warning)
            else:
                with self.assertWarns(exp_warning):
                    Jp2k(tfile.name).get_codestream()

    def test_tile_height_is_zero(self):
        """
        Zero tile height should not cause an exception.

        Original test file was input/nonregression/2539.pdf.SIGFPE.706.1712.jp2
        """
        fp = BytesIO()

        buffer = struct.pack('>H', 47)  # length

        # kwargs = {'rsiz': 1,
        #           'xysiz': (1000, 1000),
        #           'xyosiz': (0, 0),
        #           'xytsiz': (0, 1000),
        #           'xytosiz': (0, 0),
        #           'Csiz': 3,
        #           'bitdepth': (8, 8, 8),
        #           'signed':  (False, False, False),
        #           'xyrsiz': ((1, 1, 1), (1, 1, 1)),
        #           'length': 47,
        #           'offset': 2}
        buffer += struct.pack('>HIIIIIIIIH', 1, 1000, 1000, 0, 0, 0, 1000,
                              0, 0, 3)
        buffer += struct.pack('>BBBBBBBBB', 7, 1, 1, 7, 1, 1, 7, 1, 1)
        fp.write(buffer)
        fp.seek(0)

        exp_warning = glymur.codestream.InvalidTileSpecificationWarning
        if sys.hexversion < 0x03000000:
            with warnings.catch_warnings(record=True) as w:
                glymur.codestream.Codestream._parse_siz_segment(fp)
            assert issubclass(w[-1].category, exp_warning)
        else:
            with self.assertWarns(exp_warning):
                glymur.codestream.Codestream._parse_siz_segment(fp)

    def test_invalid_progression_order(self):
        """
        Should still be able to parse even if prog order is invalid.

        Original test file was input/nonregression/2977.pdf.asan.67.2198.jp2
        """
        fp = BytesIO()
        buffer = struct.pack('>HBBBBBBBBBB', 12, 3, 33, 1, 1, 3, 3, 0, 0, 1, 1)
        fp.write(buffer)
        fp.seek(0)

        exp_warning = glymur.codestream.InvalidProgressionOrderWarning
        if sys.hexversion < 0x03000000:
            with warnings.catch_warnings(record=True) as w:
                glymur.codestream.Codestream._parse_cod_segment(fp)
            assert issubclass(w[-1].category, exp_warning)
        else:
            with self.assertWarns(exp_warning):
                glymur.codestream.Codestream._parse_cod_segment(fp)

    def test_bad_wavelet_transform(self):
        """
        Should warn if wavelet transform is bad.  Issue195

        Original file tested was input/nonregression/edf_c2_10025.jp2
        """
        fp = BytesIO()
        buffer = struct.pack('>HBHBBBBBBB', 12, 0, 1, 1, 1, 3, 3, 0, 0, 10)
        fp.write(buffer)
        fp.seek(0)

        exp_warning = glymur.codestream.InvalidWaveletTransformWarning
        if sys.hexversion < 0x03000000:
            with warnings.catch_warnings(record=True) as w:
                glymur.codestream.Codestream._parse_cod_segment(fp)
            assert issubclass(w[-1].category, exp_warning)
        else:
            with self.assertWarns(exp_warning):
                glymur.codestream.Codestream._parse_cod_segment(fp)

    def test_NR_gdal_fuzzer_assert_in_opj_j2k_read_SQcd_SQcc_patch_jp2(self):
        """
        validate the QCC component number against Csiz

        The original test file was
        gdal_fuzzer_assert_in_opj_j2k_read_SQcd_SQcc.patch.jp2
        """
        fp = BytesIO()

        buffer = struct.pack('>HBB', 4, 64, 64)
        fp.write(buffer)
        fp.seek(0)

        exp_warning = glymur.codestream.InvalidQCCComponentNumber
        if sys.hexversion < 0x03000000:
            with warnings.catch_warnings(record=True) as w:
                glymur.codestream.Codestream._parse_qcc_segment(fp)
            assert issubclass(w[-1].category, exp_warning)
        else:
            with self.assertWarns(exp_warning):
                glymur.codestream.Codestream._parse_qcc_segment(fp)

    def test_NR_gdal_fuzzer_check_comp_dx_dy_jp2_dump(self):
        """
        Invalid subsampling value.

        Original test file was gdal_fuzzer_check_comp_dx_dy.jp2
        """
        fp = BytesIO()

        buffer = struct.pack('>H', 47)  # length

        # kwargs = {'rsiz': 1,
        #           'xysiz': (1000, 1000),
        #           'xyosiz': (0, 0),
        #           'xytsiz': (1000, 1000),
        #           'xytosiz': (0, 0),
        #           'Csiz': 3,
        #           'bitdepth': (8, 8, 8),
        #           'signed':  (False, False, False),
        #           'xyrsiz': ((1, 1, 1), (1, 1, 1)),
        #           'length': 47,
        #           'offset': 2}
        buffer += struct.pack('>HIIIIIIIIH', 1, 1000, 1000, 0, 0, 1000, 1000,
                              0, 0, 3)
        buffer += struct.pack('>BBBBBBBBB', 7, 1, 1, 7, 1, 1, 7, 1, 0)
        fp.write(buffer)
        fp.seek(0)

        exp_warning = glymur.codestream.InvalidSubsamplingWarning
        if sys.hexversion < 0x03000000:
            with warnings.catch_warnings(record=True) as w:
                glymur.codestream.Codestream._parse_siz_segment(fp)
            assert issubclass(w[-1].category, exp_warning)
        else:
            with self.assertWarns(exp_warning):
                glymur.codestream.Codestream._parse_siz_segment(fp)

    def test_read_past_end_of_box(self):
        """
        should warn if reading past end of a box

        Verify that a warning is issued if we read past the end of a box
        This file has a palette (pclr) box whose length is short.

        The original file tested was input/nonregression/mem-b2ace68c-1381.jp2
        """
        with tempfile.NamedTemporaryFile(mode='wb', suffix='.jp2') as ofile:
            with open(self.jpxfile, 'rb') as ifile:
                ofile.write(ifile.read(93))

                # Rewrite the ncols, nrows portion.  Increase the number of
                # rows.  This causes python to think there are more rows
                # than there actually are when resizing the palette.
                buffer = struct.pack('>HB', 257, 3)
                ofile.write(buffer)

                ifile.seek(96)
                ofile.write(ifile.read())
                ofile.flush()

            exp_warning = glymur.jp2box.UnrecoverableBoxParsingWarning
            if sys.hexversion < 0x03000000:
                with warnings.catch_warnings(record=True) as w:
                    Jp2k(ofile.name)
                assert issubclass(w[-1].category, exp_warning)
            else:
                with self.assertWarns(exp_warning):
                    Jp2k(ofile.name)

    def test_NR_gdal_fuzzer_check_number_of_tiles(self):
        """
        Has an impossible tiling setup.

        Original test file was input/nonregression
                               /gdal_fuzzer_check_number_of_tiles.jp2
        """
        fp = BytesIO()

        buffer = struct.pack('>H', 47)  # length

        # kwargs = {'rsiz': 1,
        #           'xysiz': (20, 16777236),
        #           'xyosiz': (0, 0),
        #           'xytsiz': (20, 20),
        #           'xytosiz': (0, 0),
        #           'Csiz': 3,
        #           'bitdepth': (8, 8, 8),
        #           'signed':  (False, False, False),
        #           'xyrsiz': ((1, 1, 1), (1, 1, 1)),
        #           'length': 47,
        #           'offset': 2}
        buffer += struct.pack('>HIIIIIIIIH', 1, 20, 16777236, 0, 0, 20, 20,
                              0, 0, 3)
        buffer += struct.pack('>BBBBBBBBB', 7, 1, 1, 7, 1, 1, 7, 1, 1)
        fp.write(buffer)
        fp.seek(0)

        exp_warning = glymur.codestream.InvalidNumberOfTilesWarning
        if sys.hexversion < 0x03000000:
            with warnings.catch_warnings(record=True) as w:
                glymur.codestream.Codestream._parse_siz_segment(fp)
            assert issubclass(w[-1].category, exp_warning)
        else:
            with self.assertWarns(exp_warning):
                glymur.codestream.Codestream._parse_siz_segment(fp)

    def test_NR_gdal_fuzzer_unchecked_numresolutions_dump(self):
        """
        Has an invalid number of resolutions.

        Original test file was input/nonregression/
                               gdal_fuzzer_unchecked_numresolutions.jp2
        """
        pargs = (0, 0, 1, 1, 64, 3, 3, 0, 0, None)
        spcod = struct.pack('>BHBBBBBB', 0, 1, 1, 64, 3, 3, 0, 0)
        spcod = bytearray(spcod)
        exp_warning = glymur.codestream.InvalidNumberOfResolutionsWarning
        if sys.hexversion < 0x03000000:
            with warnings.catch_warnings(record=True) as w:
                glymur.codestream.CODsegment(*pargs, length=12, offset=174)
            assert issubclass(w[-1].category, exp_warning)
        else:
            with self.assertWarns(exp_warning):
                glymur.codestream.CODsegment(*pargs, length=12, offset=174)

    def test_file_pointer_badly_positioned(self):
        """
        The file pointer should not be positioned beyond end of superbox

        Make a superbox too long by making a sub box too long.

        Original file tested was nput/nonregression/broken1.jp2
        """
        with tempfile.NamedTemporaryFile(mode='wb', suffix='.jp2') as ofile:
            with open(self.jp2file, 'rb') as ifile:

                # Write up to the colr box
                ofile.write(ifile.read(62))

                # Write a too-long color box
                buffer = struct.pack('>I4sBBBI',
                                     4194319, b'colr', 1, 0, 0, 0)
                ofile.write(buffer)

                # Write everything past the colr box.
                ifile.seek(77)
                ofile.write(ifile.read())
                ofile.flush()

            exp_warning = glymur.jp2box.FilePointerPositioningWarning
            if sys.hexversion < 0x03000000:
                with warnings.catch_warnings(record=True) as w:
                    Jp2k(ofile.name)
                assert issubclass(w[-1].category, exp_warning)
            else:
                with self.assertWarns(exp_warning):
                    Jp2k(ofile.name)

    def test_NR_DEC_issue188_beach_64bitsbox_jp2_41_decode(self):
        """
        Has an 'XML ' box instead of 'xml '.  Yes that is pedantic, but it
        really does deserve a warning.

        Original file tested was nonregression/issue188_beach_64bitsbox.jp2

        The best way to test this really is to tack a new box onto the end of
        an existing file.
        """
        with tempfile.NamedTemporaryFile(mode='wb', suffix='.jp2') as ofile:
            with open(self.jp2file, 'rb') as ifile:
                ofile.write(ifile.read())

                buffer = struct.pack('>I4s', 32, b'XML ')
                s = "<stuff>goes here</stuff>"
                buffer += s.encode('utf-8')
                ofile.write(buffer)
                ofile.flush()

            if sys.hexversion < 0x03000000:
                with warnings.catch_warnings(record=True) as w:
                    Jp2k(ofile.name)
                assert issubclass(w[-1].category,
                                  glymur.jp2box.UnrecognizedBoxWarning)
            else:
                with self.assertWarns(glymur.jp2box.UnrecognizedBoxWarning):
                    Jp2k(ofile.name)

    def test_truncated_icc_profile(self):
        """
        Validate a warning for a truncated ICC profile
        """
        obj = BytesIO()
        obj.write(b'\x00' * 66)

        # Write a colr box with a truncated ICC profile.
        # profile.
        buffer = struct.pack('>I4s', 47, b'colr')
        buffer += struct.pack('>BBB', 2, 0, 0)

        buffer += b'\x00' * 12 + b'scnr' + b'XYZ ' + b'Lab '
        # Need a date in bytes 24:36
        buffer += struct.pack('>HHHHHH', 1966, 2, 15, 0, 0, 0)
        obj.write(buffer)
        obj.seek(74)

        # Should be able to read the colr box now
        if sys.hexversion < 0x03000000:
            with warnings.catch_warnings(record=True) as w:
                glymur.jp2box.ColourSpecificationBox.parse(obj, 66, 47)
                assert issubclass(w[-1].category, UserWarning)
        else:
            with self.assertWarns(UserWarning):
                glymur.jp2box.ColourSpecificationBox.parse(obj, 66, 47)

    def test_invalid_colour_specification_method(self):
        """
        should not error out with invalid colour specification method
        """
        obj = BytesIO()
        obj.write(b'\x00' * 66)

        # Write a colr box with a bad method (254).  This requires an ICC
        # profile.
        buffer = struct.pack('>I4s', 143, b'colr')
        buffer += struct.pack('>BBB', 254, 0, 0)

        buffer += b'\x00' * 12 + b'scnr' + b'XYZ ' + b'Lab '
        # Need a date in bytes 24:36
        buffer += struct.pack('>HHHHHH', 1966, 2, 15, 0, 0, 0)
        buffer += b'\x00' * 92
        obj.write(buffer)
        obj.seek(74)

        # Should be able to read the colr box now
        if sys.hexversion < 0x03000000:
            with warnings.catch_warnings(record=True) as w:
                glymur.jp2box.ColourSpecificationBox.parse(obj, 66, 143)
                assert issubclass(w[-1].category, InvalidColourspaceMethod)
        else:
            with self.assertWarns(glymur.jp2box.InvalidColourspaceMethod):
                glymur.jp2box.ColourSpecificationBox.parse(obj, 66, 143)

    def test_bad_color_space_specification(self):
        """
        Verify that a warning is issued if the color space method is invalid.

        For JP2, the method must be either 1 or 2.
        """
        jp2 = glymur.Jp2k(self.jp2file)
        jp2.box[2].box[1].method = 3
        if sys.hexversion < 0x03000000:
            with warnings.catch_warnings(record=True) as w:
                jp2._validate()
                assert issubclass(w[-1].category,
                                  InvalidJP2ColourspaceMethodWarning)
        else:
            with self.assertWarns(InvalidJP2ColourspaceMethodWarning):
                jp2._validate()

    def test_unknown_superbox(self):
        """Verify warning for an unknown superbox."""

        with tempfile.NamedTemporaryFile(suffix='.jpx') as tfile:
            with open(self.jpxfile, 'rb') as ifile:
                tfile.write(ifile.read())

            # Add the header for an unknown superbox.
            write_buffer = struct.pack('>I4s', 20, 'grp '.encode())
            tfile.write(write_buffer)

            # Add a free box inside of it.  We won't be able to identify it,
            # but it's there.
            write_buffer = struct.pack('>I4sI', 12, 'free'.encode(), 0)
            tfile.write(write_buffer)
            tfile.flush()

            with self.assertWarns(glymur.jp2box.UnrecognizedBoxWarning):
                Jp2k(tfile.name)

    def test_brand_unknown(self):
        """A ftyp box brand must be 'jp2 ' or 'jpx '."""
        if sys.hexversion < 0x03000000:
            with warnings.catch_warnings(record=True) as w:
                glymur.jp2box.FileTypeBox(brand='jp3')
                assert issubclass(w[-1].category, UserWarning)
        else:
            with self.assertWarns(UserWarning):
                glymur.jp2box.FileTypeBox(brand='jp3')

    def test_bad_type(self):
        """Channel types are limited to 0, 1, 2, 65535
        Should reject if not all of index, channel_type, association the
        same length.
        """
        channel_type = (COLOR, COLOR, 3)
        association = (RED, GREEN, BLUE)
        with self.assertWarns(UserWarning):
            glymur.jp2box.ChannelDefinitionBox(channel_type=channel_type,
                                               association=association)

    def test_wrong_lengths(self):
        """Should reject if not all of index, channel_type, association the
        same length.
        """
        channel_type = (COLOR, COLOR)
        association = (RED, GREEN, BLUE)
        with self.assertWarns(UserWarning):
            glymur.jp2box.ChannelDefinitionBox(channel_type=channel_type,
                                               association=association)

    def test_cl_entry_unknown(self):
        """A ftyp box cl list can only contain 'jp2 ', 'jpx ', or 'jpxb'."""
        if sys.hexversion < 0x03000000:
            with warnings.catch_warnings(record=True):
                # Bad compatibility list item.
                glymur.jp2box.FileTypeBox(compatibility_list=['jp3'])
        else:
            with self.assertWarns(UserWarning):
                # Bad compatibility list item.
                glymur.jp2box.FileTypeBox(compatibility_list=['jp3'])

    def test_colr_with_cspace_and_icc(self):
        """Colour specification boxes can't have both."""
        with self.assertWarns(UserWarning):
            colorspace = glymur.core.SRGB
            rawb = b'\x01\x02\x03\x04'
            glymur.jp2box.ColourSpecificationBox(colorspace=colorspace,
                                                 icc_profile=rawb)

    def test_colr_with_bad_method(self):
        """colr must have a valid method field"""
        colorspace = glymur.core.SRGB
        method = -1
        with self.assertWarns(UserWarning):
            glymur.jp2box.ColourSpecificationBox(colorspace=colorspace,
                                                 method=method)

    def test_colr_with_bad_approx(self):
        """colr should have a valid approximation field"""
        colorspace = glymur.core.SRGB
        approx = -1
        with self.assertWarns(UserWarning):
            glymur.jp2box.ColourSpecificationBox(colorspace=colorspace,
                                                 approximation=approx)

    def test_mismatched_bitdepth_signed(self):
        """bitdepth and signed arguments must have equal length"""
        palette = np.array([[255, 0, 255], [0, 255, 0]], dtype=np.uint8)
        bps = (8, 8, 8)
        signed = (False, False)
        with self.assertWarns(UserWarning):
            glymur.jp2box.PaletteBox(palette, bits_per_component=bps,
                                     signed=signed)

    def test_mismatched_signed_palette(self):
        """bitdepth and signed arguments must have equal length"""
        palette = np.array([[255, 0, 255], [0, 255, 0]], dtype=np.uint8)
        bps = (8, 8, 8, 8)
        signed = (False, False, False, False)
        with self.assertWarns(UserWarning):
            glymur.jp2box.PaletteBox(palette, bits_per_component=bps,
                                     signed=signed)

    def test_invalid_xml_box(self):
        """
        Should be able to recover info from xml box with bad xml.
        """
        jp2file = glymur.data.nemo()
        with tempfile.NamedTemporaryFile(suffix='.jp2', delete=False) as tfile:
            bad_xml_file = tfile.name
            with open(jp2file, 'rb') as ifile:
                # Everything up until the UUID box.
                write_buffer = ifile.read(77)
                tfile.write(write_buffer)

                # Write the xml box with bad xml
                # Length = 28, id is 'xml '.
                write_buffer = struct.pack('>I4s', int(28), b'xml ')
                tfile.write(write_buffer)

                write_buffer = '<test>this is a test'
                write_buffer = write_buffer.encode()
                tfile.write(write_buffer)

                # Get the rest of the input file.
                write_buffer = ifile.read()
                tfile.write(write_buffer)
                tfile.flush()

            with self.assertWarns(UserWarning):
                Jp2k(bad_xml_file)

    def test_deurl_child_of_dtbl(self):
        """
        Data reference boxes can only contain data entry url boxes.

        It's just a warning here because we haven't tried to write it.
        """
        ftyp = glymur.jp2box.FileTypeBox()
        if sys.hexversion < 0x03000000:
            with warnings.catch_warnings(record=True) as w:
                glymur.jp2box.DataReferenceBox([ftyp])
                assert issubclass(w[-1].category, UserWarning)
        else:
            with self.assertWarns(UserWarning):
                glymur.jp2box.DataReferenceBox([ftyp])

    def test_flst_lens_not_the_same(self):
        """A fragment list box items must be the same length."""
        offset = [89]
        length = [1132288]
        reference = [0, 0]
        if sys.hexversion < 0x03000000:
            with warnings.catch_warnings(record=True) as w:
                glymur.jp2box.FragmentListBox(offset, length, reference)
                assert issubclass(w[-1].category, UserWarning)
        else:
            with self.assertWarns(UserWarning):
                glymur.jp2box.FragmentListBox(offset, length, reference)

    def test_flst_offsets_not_positive(self):
        """A fragment list box offsets must be positive."""
        offset = [0]
        length = [1132288]
        reference = [0]
        if sys.hexversion < 0x03000000:
            with warnings.catch_warnings(record=True) as w:
                glymur.jp2box.FragmentListBox(offset, length, reference)
                assert issubclass(w[-1].category, UserWarning)
        else:
            with self.assertWarns(UserWarning):
                glymur.jp2box.FragmentListBox(offset, length, reference)

    def test_flst_lengths_not_positive(self):
        """A fragment list box lengths must be positive."""
        offset = [89]
        length = [0]
        reference = [0]
        if sys.hexversion < 0x03000000:
            with warnings.catch_warnings(record=True) as w:
                glymur.jp2box.FragmentListBox(offset, length, reference)
                assert issubclass(w[-1].category, UserWarning)
        else:
            with self.assertWarns(UserWarning):
                glymur.jp2box.FragmentListBox(offset, length, reference)

    def test_unrecognized_exif_tag(self):
        """Verify warning in case of unrecognized tag."""
        with tempfile.NamedTemporaryFile(suffix='.jp2', mode='wb') as tfile:

            with open(self.jp2file, 'rb') as ifptr:
                tfile.write(ifptr.read())

            # Write L, T, UUID identifier.
            tfile.write(struct.pack('>I4s', 52, b'uuid'))
            tfile.write(b'JpgTiffExif->JP2')

            tfile.write(b'Exif\x00\x00')
            xbuffer = struct.pack('<BBHI', 73, 73, 42, 8)
            tfile.write(xbuffer)

            # We will write just a single tag.
            tfile.write(struct.pack('<H', 1))

            # The "Make" tag is tag no. 271.  Corrupt it to 171.
            tfile.write(struct.pack('<HHI4s', 171, 2, 3, b'HTC\x00'))
            tfile.flush()

            with self.assertWarns(UserWarning):
                glymur.Jp2k(tfile.name)

    def test_bad_tag_datatype(self):
        """Only certain datatypes are allowable"""
        with tempfile.NamedTemporaryFile(suffix='.jp2', mode='wb') as tfile:

            with open(self.jp2file, 'rb') as ifptr:
                tfile.write(ifptr.read())

            # Write L, T, UUID identifier.
            tfile.write(struct.pack('>I4s', 52, b'uuid'))
            tfile.write(b'JpgTiffExif->JP2')

            tfile.write(b'Exif\x00\x00')
            xbuffer = struct.pack('<BBHI', 73, 73, 42, 8)
            tfile.write(xbuffer)

            # We will write just a single tag.
            tfile.write(struct.pack('<H', 1))

            # 2000 is not an allowable TIFF datatype.
            tfile.write(struct.pack('<HHI4s', 271, 2000, 3, b'HTC\x00'))
            tfile.flush()

            with self.assertWarns(UserWarning):
                glymur.Jp2k(tfile.name)

    def test_bad_tiff_header_byte_order_indication(self):
        """Only b'II' and b'MM' are allowed."""
        with tempfile.NamedTemporaryFile(suffix='.jp2', mode='wb') as tfile:

            with open(self.jp2file, 'rb') as ifptr:
                tfile.write(ifptr.read())

            # Write L, T, UUID identifier.
            tfile.write(struct.pack('>I4s', 52, b'uuid'))
            tfile.write(b'JpgTiffExif->JP2')

            tfile.write(b'Exif\x00\x00')
            xbuffer = struct.pack('<BBHI', 74, 73, 42, 8)
            tfile.write(xbuffer)

            # We will write just a single tag.
            tfile.write(struct.pack('<H', 1))

            # 271 is the Make.
            tfile.write(struct.pack('<HHI4s', 271, 2, 3, b'HTC\x00'))
            tfile.flush()

            with self.assertWarns(UserWarning):
                glymur.Jp2k(tfile.name)


@unittest.skipIf(os.name == "nt", WINDOWS_TMP_FILE_MSG)
@unittest.skipIf(sys.hexversion < 0x03020000,
                 "TemporaryDirectory introduced in 3.2.")
@unittest.skipIf(glymur.lib.openjp2.OPENJP2 is None,
                 "Needs openjp2 library first before these tests make sense.")
class TestConfigurationWarnings(unittest.TestCase):
    """Test suite for configuration file warnings."""

    @classmethod
    def setUpClass(cls):
        imp.reload(glymur)
        imp.reload(glymur.lib.openjp2)

    @classmethod
    def tearDownClass(cls):
        imp.reload(glymur)
        imp.reload(glymur.lib.openjp2)

    def test_xdg_env_config_file_is_bad(self):
        """A non-existant library location should be rejected."""
        with tempfile.TemporaryDirectory() as tdir:
            configdir = os.path.join(tdir, 'glymur')
            os.mkdir(configdir)
            fname = os.path.join(configdir, 'glymurrc')
            with open(fname, 'w') as fptr:
                with tempfile.NamedTemporaryFile(suffix='.dylib') as tfile:
                    fptr.write('[library]\n')
                    fptr.write('openjp2: {0}.not.there\n'.format(tfile.name))
                    fptr.flush()
                    with patch.dict('os.environ', {'XDG_CONFIG_HOME': tdir}):
                        # Warn about a bad library being rejected.
                        with self.assertWarns(UserWarning):
                            imp.reload(glymur.lib.openjp2)


if __name__ == "__main__":
    unittest.main()<|MERGE_RESOLUTION|>--- conflicted
+++ resolved
@@ -10,8 +10,6 @@
 import unittest
 import warnings
 import numpy as np
-<<<<<<< HEAD
-=======
 
 if sys.hexversion <= 0x03030000:
     from mock import patch
@@ -19,35 +17,21 @@
     from unittest.mock import patch
 
 import numpy as np
->>>>>>> fe46e720
 
 from glymur import Jp2k
 import glymur
 from glymur.jp2k import InvalidJP2ColourspaceMethodWarning
 from glymur.jp2box import InvalidColourspaceMethod
 from glymur.core import COLOR, RED, GREEN, BLUE
-<<<<<<< HEAD
-
-from .fixtures import WINDOWS_TMP_FILE_MSG
 
 if sys.hexversion <= 0x03030000:
     from mock import patch
 else:
     from unittest.mock import patch
 
-=======
-
-from .fixtures import WINDOWS_TMP_FILE_MSG
-
-if sys.hexversion <= 0x03030000:
-    from mock import patch
-else:
-    from unittest.mock import patch
-
 from .fixtures import (WARNING_INFRASTRUCTURE_ISSUE,
                        WARNING_INFRASTRUCTURE_MSG,
                        WINDOWS_TMP_FILE_MSG)
->>>>>>> fe46e720
 
 @unittest.skipIf(sys.hexversion < 0x03000000, 'Do not bother on python2')
 class TestSuite(unittest.TestCase):
