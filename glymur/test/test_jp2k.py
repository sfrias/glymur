--- conflicted
+++ resolved
@@ -95,13 +95,8 @@
         with self.assertRaises(IOError):
             Jp2k(filename)
 
-<<<<<<< HEAD
-    def test_no_cxform(self):
-        """Indices for jpxfile if no color transform"""
-=======
     def test_no_cxform_pclr(self):
         """Indices for pclr jpxfile if no color transform"""
->>>>>>> 78351219
         j = Jp2k(self.jpxfile)
         rgb = j.read()
         idx = j.read(no_cxform=True)
@@ -117,8 +112,6 @@
                 rgb_from_idx[r, c] = palette[idx[r, c]]
         np.testing.assert_array_equal(rgb, rgb_from_idx)
 
-<<<<<<< HEAD
-=======
     def test_no_cxform_cmap(self):
         """Bands as physically ordered, not as physically intended"""
         # This file has the components physically reversed.  The cmap box
@@ -134,7 +127,6 @@
 
         np.testing.assert_array_equal(ycbcr, expected)
 
->>>>>>> 78351219
     def test_file_not_present(self):
         """Should error out if reading from a file that does not exist"""
         # Verify that we error out appropriately if not given an existing file
