--- conflicted
+++ resolved
@@ -2918,96 +2918,6 @@
 
         self.assertEqual(jp2.box[-1].main_header.segment[-1].marker_id, 'QCC')
 
-<<<<<<< HEAD
-    @unittest.skipIf(sys.maxsize < 2**32, 'Do not run on 32-bit platforms')
-    def test_NR_broken3_jp2_dump(self):
-        """
-        NR_broken3_jp2_dump
-
-        The file in question here has a colr box with an erroneous box
-        length of over 1GB.  Don't run it on 32-bit platforms.
-        """
-        jfile = opj_data_file('input/nonregression/broken3.jp2')
-        with self.assertWarns(UserWarning):
-            # Bad box length.
-            jp2 = Jp2k(jfile)
-
-        ids = [box.box_id for box in jp2.box]
-        self.assertEqual(ids, ['jP  ', 'ftyp', 'jp2h', 'jp2c'])
-
-        ids = [box.box_id for box in jp2.box[2].box]
-        self.assertEqual(ids, ['ihdr', 'colr'])
-
-        self.verifySignatureBox(jp2.box[0])
-        self.verify_filetype_box(jp2.box[1], FileTypeBox())
-
-        ihdr = glymur.jp2box.ImageHeaderBox(152, 203, num_components=3)
-        self.verifyImageHeaderBox(jp2.box[2].box[0], ihdr)
-
-        colr = glymur.jp2box.ColourSpecificationBox(colorspace=SRGB)
-        self.verifyColourSpecificationBox(jp2.box[2].box[1], colr)
-
-        c = jp2.box[3].main_header
-
-        ids = [x.marker_id for x in c.segment]
-        expected = ['SOC', 'SIZ', 'CME', 'COD', 'QCD', 'QCC', 'QCC']
-        self.assertEqual(ids, expected)
-
-        kwargs = {'rsiz': 0, 'xysiz': (203, 152), 'xyosiz': (0, 0),
-                  'xytsiz': (203, 152), 'xytosiz': (0, 0),
-                  'bitdepth': (8, 8, 8),
-                  'signed': (False, False, False),
-                  'xyrsiz': [(1, 1, 1), (1, 1, 1)]}
-        self.verifySizSegment(c.segment[1],
-                              glymur.codestream.SIZsegment(**kwargs))
-
-        pargs = RCME_ISO_8859_1, "Creator: JasPer Vers)on 1.701.0".encode()
-        self.verifyCMEsegment(c.segment[2], CMEsegment(*pargs))
-
-        # COD: Coding style default
-        self.assertFalse(c.segment[3].scod & 2)  # no sop
-        self.assertFalse(c.segment[3].scod & 4)  # no eph
-        self.assertEqual(c.segment[3].spcod[0], glymur.core.LRCP)
-        self.assertEqual(c.segment[3].layers, 1)  # layers = 1
-        self.assertEqual(c.segment[3].spcod[3], 1)  # mct
-        self.assertEqual(c.segment[3].spcod[4], 5)  # level
-        self.assertEqual(tuple(c.segment[3].code_block_size),
-                         (64, 64))  # cblk
-        self.verify_codeblock_style(c.segment[3].spcod[7],
-                                    [False, False, False, False, False, False])
-        self.assertEqual(c.segment[3].spcod[8],
-                         glymur.core.WAVELET_XFORM_5X3_REVERSIBLE)
-        self.assertEqual(len(c.segment[3].spcod), 9)
-
-        # QCD: Quantization default
-        self.assertEqual(c.segment[4].sqcd & 0x1f, 0)
-        self.assertEqual(c.segment[4].guard_bits, 2)
-        self.assertEqual(c.segment[4].mantissa, [0] * 16)
-        self.assertEqual(c.segment[4].exponent,
-                         [8] + [9, 9, 10] * 5)
-
-        # QCC: Quantization component
-        # associated component
-        self.assertEqual(c.segment[5].cqcc, 1)
-        self.assertEqual(c.segment[5].guard_bits, 2)
-        # quantization type
-        self.assertEqual(c.segment[5].sqcc & 0x1f, 0)  # none
-        self.assertEqual(c.segment[5].mantissa, [0] * 16)
-        self.assertEqual(c.segment[5].exponent,
-                         [8] + [9, 9, 10] * 5)
-
-        # QCC: Quantization component
-        # associated component
-        self.assertEqual(c.segment[6].cqcc, 2)
-        self.assertEqual(c.segment[6].guard_bits, 2)
-        # quantization type
-        self.assertEqual(c.segment[6].sqcc & 0x1f, 0)  # none
-        self.assertEqual(c.segment[6].mantissa, [0] * 16)
-        self.assertEqual(c.segment[6].exponent,
-                         [8] + [9, 9, 10] * 5)
-
-=======
->>>>>>> c23fe488
     def test_NR_broken2_jp2_dump(self):
         """
         Invalid marker ID in the codestream.
