--- conflicted
+++ resolved
@@ -97,11 +97,7 @@
         data = glymur.Jp2k(self.jp2file)[::2, ::2]
         with tempfile.NamedTemporaryFile(suffix='.jp2') as tfile:
             with tempfile.NamedTemporaryFile(suffix='.jp2') as tfile2:
-<<<<<<< HEAD
-                j = glymur.Jp2k(tfile.name, data=data)
-=======
                 glymur.Jp2k(tfile.name, data=data)
->>>>>>> c23fe488
 
                 # Offset of the codestream is where we start.
                 wbuffer = tfile.read(77)
